// Copyright (c) Microsoft Corporation. All rights reserved.
// Licensed under the MIT License.

import chai from "chai";
const should = chai.should();
import chaiAsPromised from "chai-as-promised";
import dotenv from "dotenv";
dotenv.config();
chai.use(chaiAsPromised);
import {
  Namespace,
  QueueClient,
  TopicClient,
  SubscriptionClient,
  ServiceBusMessage,
  SendableMessageInfo
} from "../lib";

import {
  testSimpleMessages,
  testMessagesWithSessions,
  testSessionId1,
  getSenderClient,
  getReceiverClient,
  ClientType,
  purge
} from "./testUtils";
import { Receiver, SessionReceiver } from "../lib/receiver";
import { Sender } from "../lib/sender";

async function testPeekMsgsLength(
  client: QueueClient | SubscriptionClient,
  expectedPeekLength: number
): Promise<void> {
  const peekedMsgs = await client.peek(expectedPeekLength + 1);
  should.equal(
    peekedMsgs.length,
    expectedPeekLength,
    "Unexpected number of msgs found when peeking"
  );
}

let ns: Namespace;

let senderClient: QueueClient | TopicClient;
let receiverClient: QueueClient | SubscriptionClient;
let deadLetterClient: QueueClient | SubscriptionClient;
let sender: Sender;
let receiver: Receiver | SessionReceiver;

async function beforeEachTest(
  senderType: ClientType,
  receiverType: ClientType,
  useSessions?: boolean
): Promise<void> {
  // The tests in this file expect the env variables to contain the connection string and
  // the names of empty queue/topic/subscription that are to be tested

  if (!process.env.SERVICEBUS_CONNECTION_STRING) {
    throw new Error(
      "Define SERVICEBUS_CONNECTION_STRING in your environment before running integration tests."
    );
  }
  ns = Namespace.createFromConnectionString(process.env.SERVICEBUS_CONNECTION_STRING);

  senderClient = getSenderClient(ns, senderType);
  receiverClient = getReceiverClient(ns, receiverType);

  if (receiverClient instanceof QueueClient) {
    deadLetterClient = ns.createQueueClient(Namespace.getDeadLetterQueuePath(receiverClient.name));
  }

  if (receiverClient instanceof SubscriptionClient) {
    deadLetterClient = ns.createSubscriptionClient(
      Namespace.getDeadLetterTopicPath(senderClient.name, receiverClient.subscriptionName),
      receiverClient.subscriptionName
    );
  }

  await purge(receiverClient, useSessions ? testSessionId1 : undefined);
  await purge(deadLetterClient);
  const peekedMsgs = await receiverClient.peek();
  const receiverEntityType = receiverClient instanceof QueueClient ? "queue" : "topic";
  if (peekedMsgs.length) {
    chai.assert.fail(`Please use an empty ${receiverEntityType} for integration testing`);
  }
  const peekedDeadMsgs = await deadLetterClient.peek();
  if (peekedDeadMsgs.length) {
    chai.assert.fail(
      `Please use an empty dead letter ${receiverEntityType} for integration testing`
    );
  }

  sender = senderClient.getSender();
  receiver = useSessions
    ? await receiverClient.getSessionReceiver({
        sessionId: testSessionId1
      })
    : receiverClient.getReceiver();
}

async function afterEachTest(): Promise<void> {
  await ns.close();
}

async function deferMessage(testMessages: SendableMessageInfo): Promise<ServiceBusMessage> {
  await sender.send(testMessages);
  const receivedMsgs = await receiver.receiveBatch(1);

<<<<<<< HEAD
  should.equal(receivedMsgs.length, 1, "Unexpected number of messages");
  should.equal(
    receivedMsgs[0].body,
    testMessages[0].body,
    "MessageBody is different than expected"
  );
  should.equal(receivedMsgs[0].deliveryCount, 0);
  should.equal(
    receivedMsgs[0].messageId,
    testMessages[0].messageId,
    "MessageId is different than expected"
  );
=======
  should.equal(receivedMsgs.length, 1);
  should.equal(receivedMsgs[0].body, testMessages.body);
  should.equal(receivedMsgs[0].deliveryCount, 0);
  should.equal(receivedMsgs[0].messageId, testMessages.messageId);
>>>>>>> 297716e2

  if (!receivedMsgs[0].sequenceNumber) {
    throw "Sequence Number can not be null";
  }
  const sequenceNumber = receivedMsgs[0].sequenceNumber;
  await receivedMsgs[0].defer();

  const deferredMsgs = await receiver.receiveDeferredMessage(sequenceNumber);
  if (!deferredMsgs) {
    throw "No message received for sequence number";
  }
  should.equal(deferredMsgs.body, testMessages.body);
  should.equal(deferredMsgs.messageId, testMessages.messageId);
  should.equal(deferredMsgs.deliveryCount, 1);

  return deferredMsgs;
}

async function completeDeferredMessage(
  sequenceNumber: Long,
  expectedDeliverCount: number,
  testMessages: SendableMessageInfo,
  useSessions?: boolean
): Promise<void> {
  await testPeekMsgsLength(receiverClient, 1);

  const deferredMsg = await receiver.receiveDeferredMessage(sequenceNumber);
  if (!deferredMsg) {
    throw "No message received for sequence number";
  }

  should.equal(deferredMsg.body, testMessages.body);
  should.equal(deferredMsg.deliveryCount, expectedDeliverCount);
  should.equal(deferredMsg.messageId, testMessages.messageId);

  await deferredMsg.complete();

  await testPeekMsgsLength(receiverClient, 0);
}

describe("Abandon/Defer/Deadletter deferred message", function(): void {
  afterEach(async () => {
    await afterEachTest();
  });

  async function testAbandon(useSessions?: boolean): Promise<void> {
    const testMessages = useSessions ? testMessagesWithSessions : testSimpleMessages;
    const deferredMsg = await deferMessage(testMessages);
    const sequenceNumber = deferredMsg.sequenceNumber;
    if (!sequenceNumber) {
      throw "Sequence Number can not be null";
    }
    await deferredMsg.abandon();
    await completeDeferredMessage(sequenceNumber, 2, testMessages);
  }

  it("Partitioned Queue: Abandoning a deferred message puts it back to the deferred queue.", async function(): Promise<
    void
  > {
    await beforeEachTest(ClientType.PartitionedQueue, ClientType.PartitionedQueue);
    await testAbandon();
  });

  it("Partitioned Subscription: Abandoning a deferred message puts it back to the deferred queue.", async function(): Promise<
    void
  > {
    await beforeEachTest(ClientType.PartitionedTopic, ClientType.PartitionedSubscription);
    await testAbandon();
  });

  it("Partitioned Queue with Sessions: Abandoning a deferred message puts it back to the deferred queue.", async function(): Promise<
    void
  > {
    await beforeEachTest(
      ClientType.PartitionedQueueWithSessions,
      ClientType.PartitionedQueueWithSessions,
      true
    );
    await testAbandon(true);
  });

  it("Partitioned Subscription with Sessions: Abandoning a deferred message puts it back to the deferred queue.", async function(): Promise<
    void
  > {
    await beforeEachTest(
      ClientType.PartitionedTopicWithSessions,
      ClientType.PartitionedSubscriptionWithSessions,
      true
    );
    await testAbandon(true);
  });

  it("Unpartitioned Queue: Abandoning a deferred message puts it back to the deferred queue.", async function(): Promise<
    void
  > {
    await beforeEachTest(ClientType.UnpartitionedQueue, ClientType.UnpartitionedQueue);
    await testAbandon();
  });

  it("Unpartitioned Subscription: Abandoning a deferred message puts it back to the deferred queue.", async function(): Promise<
    void
  > {
    await beforeEachTest(ClientType.UnpartitionedTopic, ClientType.UnpartitionedSubscription);
    await testAbandon();
  });

  it("Unpartitioned Queue with Sessions:: Abandoning a deferred message puts it back to the deferred queue.", async function(): Promise<
    void
  > {
    await beforeEachTest(
      ClientType.UnpartitionedQueueWithSessions,
      ClientType.UnpartitionedQueueWithSessions,
      true
    );
    await testAbandon(true);
  });

  it("Unpartitioned Subscription with Sessions:: Abandoning a deferred message puts it back to the deferred queue.", async function(): Promise<
    void
  > {
    await beforeEachTest(
      ClientType.UnpartitionedTopicWithSessions,
      ClientType.UnpartitionedSubscriptionWithSessions,
      true
    );
    await testAbandon(true);
  });
});

describe("Deferring a deferred message puts it back to the deferred queue.", function(): void {
  afterEach(async () => {
    await afterEachTest();
  });

  async function testDefer(useSessions?: boolean): Promise<void> {
    const testMessages = useSessions ? testMessagesWithSessions : testSimpleMessages;
    const deferredMsg = await deferMessage(testMessages);
    const sequenceNumber = deferredMsg.sequenceNumber;
    if (!sequenceNumber) {
      throw "Sequence Number can not be null";
    }
    await deferredMsg.defer();
    await completeDeferredMessage(sequenceNumber, 2, testMessages);
  }

  it("Partitioned Queue: Deferring a deferred message puts it back to the deferred queue.", async function(): Promise<
    void
  > {
    await beforeEachTest(ClientType.PartitionedQueue, ClientType.PartitionedQueue);
    await testDefer();
  });

  it("Partitioned Subscription: Deferring a deferred message puts it back to the deferred queue.", async function(): Promise<
    void
  > {
    await beforeEachTest(ClientType.PartitionedTopic, ClientType.PartitionedSubscription);
    await testDefer();
  });

  it("Partitioned Queue with Sessions: Deferring a deferred message puts it back to the deferred queue.", async function(): Promise<
    void
  > {
    await beforeEachTest(
      ClientType.PartitionedQueueWithSessions,
      ClientType.PartitionedQueueWithSessions,
      true
    );
    await testDefer(true);
  });

  it("Partitioned Subscription with Sessions: Deferring a deferred message puts it back to the deferred queue.", async function(): Promise<
    void
  > {
    await beforeEachTest(
      ClientType.PartitionedTopicWithSessions,
      ClientType.PartitionedSubscriptionWithSessions,
      true
    );
    await testDefer(true);
  });

  it("Unpartitioned Queue: Deferring a deferred message puts it back to the deferred queue.", async function(): Promise<
    void
  > {
    await beforeEachTest(ClientType.UnpartitionedQueue, ClientType.UnpartitionedQueue);
    await testDefer();
  });

  it("Unpartitioned Subscription: Deferring a deferred message puts it back to the deferred queue.", async function(): Promise<
    void
  > {
    await beforeEachTest(ClientType.UnpartitionedTopic, ClientType.UnpartitionedSubscription);
    await testDefer();
  });

  it("Unpartitioned Queue with Sessions: Deferring a deferred message puts it back to the deferred queue.", async function(): Promise<
    void
  > {
    await beforeEachTest(
      ClientType.UnpartitionedQueueWithSessions,
      ClientType.UnpartitionedQueueWithSessions,
      true
    );
    await testDefer(true);
  });

  it("Unpartitioned Subscription with Sessions: Deferring a deferred message puts it back to the deferred queue.", async function(): Promise<
    void
  > {
    await beforeEachTest(
      ClientType.UnpartitionedTopicWithSessions,
      ClientType.UnpartitionedSubscriptionWithSessions,
      true
    );
    await testDefer(true);
  });
});

describe("Deadlettering a deferred message moves it to dead letter queue.", function(): void {
  afterEach(async () => {
    await afterEachTest();
  });

  async function testDeadletter(useSessions?: boolean): Promise<void> {
    const testMessages = useSessions ? testMessagesWithSessions : testSimpleMessages;
    const deferredMsg = await deferMessage(testMessages);

    await deferredMsg.deadLetter();

    await testPeekMsgsLength(receiverClient, 0);

    const deadLetterMsgs = await deadLetterClient.getReceiver().receiveBatch(1);

    should.equal(deadLetterMsgs.length, 1);
    should.equal(deadLetterMsgs[0].body, testMessages.body);
    should.equal(deadLetterMsgs[0].deliveryCount, 1);
    should.equal(deadLetterMsgs[0].messageId, testMessages.messageId);

    await deadLetterMsgs[0].complete();

    await testPeekMsgsLength(deadLetterClient, 0);
  }

  it("Partitioned Queue: Deadlettering a deferred message moves it to dead letter queue.", async function(): Promise<
    void
  > {
    await beforeEachTest(ClientType.PartitionedQueue, ClientType.PartitionedQueue);
    await testDeadletter();
  });

  it("Partitioned Subscription: Deadlettering a deferred message moves it to dead letter queue.", async function(): Promise<
    void
  > {
    await beforeEachTest(ClientType.PartitionedTopic, ClientType.PartitionedSubscription);
    await testDeadletter();
  });

  it("Partitioned Queue with Sessions: Deadlettering a deferred message moves it to dead letter queue.", async function(): Promise<
    void
  > {
    await beforeEachTest(
      ClientType.PartitionedQueueWithSessions,
      ClientType.PartitionedQueueWithSessions,
      true
    );
    await testDeadletter(true);
  });

  it("Partitioned Subscription with Sessions: Deadlettering a deferred message moves it to dead letter queue.", async function(): Promise<
    void
  > {
    await beforeEachTest(
      ClientType.PartitionedTopicWithSessions,
      ClientType.PartitionedSubscriptionWithSessions,
      true
    );
    await testDeadletter(true);
  });

  it("Unpartitioned Queue: Deadlettering a deferred message moves it to dead letter queue.", async function(): Promise<
    void
  > {
    await beforeEachTest(ClientType.UnpartitionedQueue, ClientType.UnpartitionedQueue);
    await testDeadletter();
  });

  it("Unpartitioned Subscription: Deadlettering a deferred message moves it to dead letter queue.", async function(): Promise<
    void
  > {
    await beforeEachTest(ClientType.UnpartitionedTopic, ClientType.UnpartitionedSubscription);
    await testDeadletter();
  });

  it("Unpartitioned Queue with Sessions: Deadlettering a deferred message moves it to dead letter queue.", async function(): Promise<
    void
  > {
    await beforeEachTest(
      ClientType.UnpartitionedQueueWithSessions,
      ClientType.UnpartitionedQueueWithSessions,
      true
    );
    await testDeadletter(true);
  });

  it("Unpartitioned Subscription with Sessions: Deadlettering a deferred message moves it to dead letter queue.", async function(): Promise<
    void
  > {
    await beforeEachTest(
      ClientType.UnpartitionedTopicWithSessions,
      ClientType.UnpartitionedSubscriptionWithSessions,
      true
    );
    await testDeadletter(true);
  });
});<|MERGE_RESOLUTION|>--- conflicted
+++ resolved
@@ -107,25 +107,14 @@
   await sender.send(testMessages);
   const receivedMsgs = await receiver.receiveBatch(1);
 
-<<<<<<< HEAD
   should.equal(receivedMsgs.length, 1, "Unexpected number of messages");
-  should.equal(
-    receivedMsgs[0].body,
-    testMessages[0].body,
-    "MessageBody is different than expected"
-  );
+  should.equal(receivedMsgs[0].body, testMessages.body, "MessageBody is different than expected");
   should.equal(receivedMsgs[0].deliveryCount, 0);
   should.equal(
     receivedMsgs[0].messageId,
-    testMessages[0].messageId,
+    testMessages.messageId,
     "MessageId is different than expected"
   );
-=======
-  should.equal(receivedMsgs.length, 1);
-  should.equal(receivedMsgs[0].body, testMessages.body);
-  should.equal(receivedMsgs[0].deliveryCount, 0);
-  should.equal(receivedMsgs[0].messageId, testMessages.messageId);
->>>>>>> 297716e2
 
   if (!receivedMsgs[0].sequenceNumber) {
     throw "Sequence Number can not be null";
