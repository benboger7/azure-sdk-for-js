--- conflicted
+++ resolved
@@ -236,13 +236,5 @@
     typeScriptReadmeFileContents: string,
 ): string {
     const outputFolderPath: string = getOutputFolderFromReadmeTypeScriptMdFileContents(typeScriptReadmeFileContents);
-<<<<<<< HEAD
-    const outputFolderPathRelativeToAzureSDKForJSRepoRoot: string = outputFolderPath.substring(
-        '$(typescript-sdks-folder)/'.length + 1,
-        outputFolderPath.length - 1
-    );
-    return path.resolve(azureSDKForJSRepoRoot, outputFolderPathRelativeToAzureSDKForJSRepoRoot);
-=======
     return outputFolderPath.replace("$(typescript-sdks-folder)", azureSDKForJSRepoRoot);
->>>>>>> a37b17da
 }