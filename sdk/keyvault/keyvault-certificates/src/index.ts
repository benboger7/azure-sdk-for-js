--- conflicted
+++ resolved
@@ -151,12 +151,9 @@
    */
   public readonly pipeline: Pipeline;
 
-<<<<<<< HEAD
-=======
   /**
    * The authentication credentials
    */
->>>>>>> c71fe51a
   protected readonly credential: TokenCredential;
   private readonly client: KeyVaultClient;
 
