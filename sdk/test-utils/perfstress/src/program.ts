--- conflicted
+++ resolved
@@ -69,11 +69,7 @@
   private getOperationsPerSecond(parallels: PerfStressParallel[]): number {
     return parallels.reduce((sum, parallel) => {
       let parallelResult = 0;
-<<<<<<< HEAD
-      if (parallel.lastMillisecondsElapsed > 0) {
-=======
       if (parallel.completedOperations > 0) {
->>>>>>> 3c20a0db
         parallelResult = parallel.completedOperations / (parallel.lastMillisecondsElapsed / 1000);
       }
       return sum + parallelResult;
