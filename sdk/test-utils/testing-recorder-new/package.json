{
  "name": "@azure-tools/testing-recorder-new",
  "version": "1.0.0",
  "sdk-type": "utility",
  "description": "This library uses the interfaces and helper methods from @azure-tools/test-recorder-new in the tests to show an example",
  "main": "dist/index.js",
  "module": "dist-esm/src/index.js",
  "types": "./types/src/index.d.ts",
  "scripts": {
    "audit": "node ../../../common/scripts/rush-audit.js && rimraf node_modules package-lock.json && npm i --package-lock-only 2>&1 && npm audit",
    "build:browser": "echo skipped",
    "build:node": "tsc -p . && cross-env ONLY_NODE=true rollup -c 2>&1",
    "build:samples": "echo Skipped.",
    "build:test": "tsc -p .",
    "build": "npm run clean && tsc -p . && rollup -c 2>&1",
    "check-format": "prettier --list-different --config ../../../.prettierrc.json --ignore-path ../../../.prettierignore \"src/**/*.ts\" \"test/**/*.ts\" \"*.{js,json}\"",
    "clean": "rimraf dist dist-esm test-dist types *.tgz",
    "extract-api": "echo skipped",
    "format": "prettier --write --config ../../../.prettierrc.json --ignore-path ../../../.prettierignore \"src/**/*.ts\" \"test/**/*.ts\" \"*.{js,json}\"",
    "integration-test:browser": "dev-tool run test:browser",
    "integration-test:node": "dev-tool run test:node-ts-input --mocha=\"--timeout 1200000 'test/*.spec.ts'\"",
    "integration-test": "npm run integration-test:node && npm run integration-test:browser",
    "lint:fix": "eslint package.json src test --ext .ts --fix --fix-type [problem,suggestion]",
    "lint": "eslint package.json src test --ext .ts -f html -o recorder-lintReport.html || exit 0",
    "pack": "npm pack 2>&1",
    "unit-test:browser": "npm run integration-test:browser",
    "unit-test:node": "npm run integration-test:node",
    "unit-test": "npm run unit-test:node && npm run unit-test:browser",
    "test:browser": "npm run clean && npm run build && npm run integration-test:browser",
    "test:node": "npm run clean && npm run build:test && npm run integration-test:node",
    "test": "npm run clean && npm run build:test && npm run integration-test",
    "docs": "echo Skipped."
  },
  "files": [
    "dist/",
    "dist-esm/src/",
    "types/src",
    "README.md",
    "LICENSE"
  ],
  "repository": "github:Azure/azure-sdk-for-js",
  "keywords": [
    "azure",
    "recording",
    "cloud",
    "playback"
  ],
  "author": "Microsoft Corporation",
  "license": "MIT",
  "bugs": {
    "url": "https://github.com/Azure/azure-sdk-for-js/issues"
  },
  "engines": {
    "node": ">=8.0.0"
  },
  "homepage": "https://github.com/Azure/azure-sdk-for-js/tree/master/sdk/test-utils/recorder/",
  "sideEffects": false,
  "private": true,
  "dependencies": {},
  "devDependencies": {
    "@azure/core-util": "^1.0.0-beta.1",
    "@azure/identity": "^2.0.1",
    "@azure-tools/test-recorder": "^1.0.0",
    "@azure-tools/test-recorder-new": "^1.0.0",
    "@azure/core-auth": "^1.3.2",
    "@azure/storage-queue": "^12.6.0",
    "@azure/dev-tool": "^1.0.0",
    "@azure/eslint-plugin-azure-sdk": "^3.0.0",
<<<<<<< HEAD
    "@rollup/plugin-commonjs": "^21.0.1",
    "@rollup/plugin-multi-entry": "^3.0.0",
    "@rollup/plugin-node-resolve": "^8.0.0",
    "@rollup/plugin-replace": "^2.2.0",
=======
>>>>>>> 12b19410
    "@types/fs-extra": "^8.0.0",
    "@types/chai": "^4.1.6",
    "@types/md5": "^2.2.0",
    "@types/mocha": "^7.0.2",
    "@types/nise": "^1.4.0",
    "@types/node": "^12.0.0",
    "@types/mock-require": "~2.0.0",
    "@types/mock-fs": "^4.13.1",
    "chai": "^4.2.0",
    "dotenv": "^8.2.0",
    "eslint": "^7.15.0",
    "karma": "^6.2.0",
    "karma-chrome-launcher": "^3.0.0",
    "karma-coverage": "^2.0.0",
    "karma-edge-launcher": "^0.4.2",
    "karma-env-preprocessor": "^0.1.1",
    "karma-firefox-launcher": "^1.1.0",
    "karma-ie-launcher": "^1.0.0",
    "karma-json-preprocessor": "^0.3.3",
    "karma-json-to-file-reporter": "^1.0.1",
    "karma-junit-reporter": "^2.0.1",
    "karma-mocha": "^2.0.1",
    "karma-mocha-reporter": "^2.2.5",
    "karma-sourcemap-loader": "^0.3.8",
    "mocha": "^7.1.1",
    "mocha-junit-reporter": "^2.0.0",
    "mock-fs": "^5.1.2",
    "mock-require": "^3.0.3",
    "npm-run-all": "^4.1.5",
    "nyc": "^15.0.0",
    "prettier": "^1.16.4",
    "rimraf": "^3.0.0",
<<<<<<< HEAD
    "rollup": "^2.0.0",
    "rollup-plugin-shim": "^1.0.0",
    "rollup-plugin-sourcemaps": "^0.4.2",
    "rollup-plugin-terser": "^5.1.1",
    "rollup-plugin-visualizer": "^4.0.4",
=======
    "rollup": "^1.16.3",
>>>>>>> 12b19410
    "typescript": "~4.2.0",
    "xhr-mock": "^2.4.1",
    "uuid": "^8.3.0",
    "@azure/data-tables": "^12.1.2",
    "@types/uuid": "^8.0.0"
  }
}<|MERGE_RESOLUTION|>--- conflicted
+++ resolved
@@ -66,13 +66,6 @@
     "@azure/storage-queue": "^12.6.0",
     "@azure/dev-tool": "^1.0.0",
     "@azure/eslint-plugin-azure-sdk": "^3.0.0",
-<<<<<<< HEAD
-    "@rollup/plugin-commonjs": "^21.0.1",
-    "@rollup/plugin-multi-entry": "^3.0.0",
-    "@rollup/plugin-node-resolve": "^8.0.0",
-    "@rollup/plugin-replace": "^2.2.0",
-=======
->>>>>>> 12b19410
     "@types/fs-extra": "^8.0.0",
     "@types/chai": "^4.1.6",
     "@types/md5": "^2.2.0",
@@ -105,15 +98,7 @@
     "nyc": "^15.0.0",
     "prettier": "^1.16.4",
     "rimraf": "^3.0.0",
-<<<<<<< HEAD
     "rollup": "^2.0.0",
-    "rollup-plugin-shim": "^1.0.0",
-    "rollup-plugin-sourcemaps": "^0.4.2",
-    "rollup-plugin-terser": "^5.1.1",
-    "rollup-plugin-visualizer": "^4.0.4",
-=======
-    "rollup": "^1.16.3",
->>>>>>> 12b19410
     "typescript": "~4.2.0",
     "xhr-mock": "^2.4.1",
     "uuid": "^8.3.0",
