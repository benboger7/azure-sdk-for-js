{
  "name": "@azure/cosmos",
  "version": "3.15.1",
  "description": "Microsoft Azure Cosmos DB Service Node.js SDK for SQL API",
  "sdk-type": "client",
  "keywords": [
    "cosmosdb",
    "cosmos db",
    "documentdb",
    "document database",
    "azure",
    "nosql",
    "database",
    "cloud",
    "azure"
  ],
  "author": "Microsoft Corporation",
  "main": "./dist/index.js",
  "module": "./dist-esm/src/index.js",
  "react-native": "./dist-esm/src/index.js",
  "browser": {
    "./dist-esm/src/request/defaultAgent.js": "./dist-esm/src/request/defaultAgent.browser.js",
    "./dist-esm/src/utils/atob.js": "./dist-esm/src/utils/atob.browser.js",
    "./dist-esm/src/utils/digest.js": "./dist-esm/src/utils/digest.browser.js",
    "./dist-esm/src/utils/hmac.js": "./dist-esm/src/utils/hmac.browser.js",
    "./dist-esm/src/utils/url.js": "./dist-esm/src/utils/url.browser.js"
  },
  "files": [
    "changelog.md",
    "dist/",
    "dist-esm/src/",
    "README.md",
    "LICENSE"
  ],
  "homepage": "https://github.com/Azure/azure-sdk-for-js/tree/main/sdk/cosmosdb/cosmos/README.md",
  "sideEffects": false,
  "//metadata": {
    "constantPaths": [
      {
        "path": "src/common/constants.ts",
        "prefix": "SDKVersion"
      }
    ]
  },
  "types": "./dist/types/latest/cosmos.d.ts",
  "typesVersions": {
    "<3.6": {
      "*": [
        "./dist/types/3.1/cosmos.d.ts"
      ]
    }
  },
  "engines": {
    "node": ">=12.0.0"
  },
  "scripts": {
    "audit": "node ../../../common/scripts/rush-audit.js && rimraf node_modules package-lock.json && npm i --package-lock-only 2>&1 && npm audit",
    "build:samples": "echo Obsolete.",
    "check:src:strict": "tsc --pretty --project src/tsconfig.strict.json",
    "build:src": "echo Using TypeScript && tsc --version && tsc -b --pretty",
    "build:test": "tsc",
    "build:types": "downlevel-dts dist/types/latest dist/types/3.1",
    "build": "npm run clean && npm run extract-api && npm run build:types && npm run bundle",
    "bundle": "dev-tool run bundle",
    "bundle-types": "node bundle-types.js",
    "check-format": "prettier --list-different --config ../../../.prettierrc.json --ignore-path ../../../.prettierignore \"src/**/*.ts\" \"samples-dev/**/*.ts\" \"test/**/*.ts\" \"*.{js,json}\"",
    "clean": "rimraf dist dist-esm temp types *.tgz *.html *.log *.tsbuildinfo test/**/*.{js,js.map,d.ts}",
    "execute:samples": "dev-tool samples run samples-dev",
    "extract-api": "npm run check:src:strict && npm run build:src && api-extractor run --local",
    "format": "prettier --write --config ../../../.prettierrc.json --ignore-path ../../../.prettierignore \"src/**/*.ts\" \"samples-dev/**/*.ts\" \"test/**/*.ts\" \"*.{js,json}\"",
    "integration-test:browser": "echo skipped",
    "integration-test:node": "mocha -r test/mocha.env.ts -r ts-node/register -r esm -r dotenv/config -r ./test/public/common/setup.ts --reporter ../../../common/tools/mocha-multi-reporter.js \"./test/internal/**/*.spec.ts\" \"./test/public/**/*.spec.ts\"  --timeout 100000",
    "integration-test": "npm run integration-test:node && npm run integration-test:browser",
    "lint:fix": "eslint package.json api-extractor.json src test --ext .ts --fix --fix-type [problem,suggestion]",
    "lint": "eslint package.json api-extractor.json src test --ext .ts",
    "pack": "npm pack 2>&1",
    "test:browser": "npm run unit-test:browser && npm run integration-test:browser",
    "test:node": "npm run build:test && npm run unit-test:node && npm run integration-test:node",
    "test-consumer": "rimraf consumer-test/node_modules consumer-test/package-lock.json && node consumer-test.js 2>&1",
    "test": "npm run unit-test && npm run integration-test",
    "test:signoff": "npm run integration-test:node -- --fgrep \"nosignoff\" --invert",
    "unit-test:browser": "echo skipped",
    "unit-test:node": "echo skipped",
    "unit-test": "npm run unit-test:node && npm run unit-test:browser"
  },
  "repository": "github:Azure/azure-sdk-for-js",
  "license": "MIT",
  "bugs": {
    "url": "https://github.com/Azure/azure-sdk-for-js/issues"
  },
  "tsdoc": {
    "tsdocFlavor": "AEDoc"
  },
  "dependencies": {
    "@azure/core-auth": "^1.3.0",
    "@azure/core-rest-pipeline": "^1.2.0",
    "debug": "^4.1.1",
    "fast-json-stable-stringify": "^2.1.0",
    "jsbi": "^3.1.3",
    "node-abort-controller": "^3.0.0",
    "priorityqueuejs": "^1.0.0",
    "semaphore": "^1.0.5",
    "tslib": "^2.2.0",
    "universal-user-agent": "^6.0.0",
    "uuid": "^8.3.0"
  },
  "devDependencies": {
    "@azure/dev-tool": "^1.0.0",
    "@azure/logger": "^1.0.0",
    "@azure/eslint-plugin-azure-sdk": "^3.0.0",
    "@azure/identity": "^2.0.1",
    "@microsoft/api-extractor": "^7.18.11",
    "@types/debug": "^4.1.4",
    "@types/mocha": "^7.0.2",
    "@types/node": "^12.0.0",
    "@types/priorityqueuejs": "^1.0.1",
    "@types/semaphore": "^1.1.0",
    "@types/sinon": "^9.0.4",
    "@types/underscore": "^1.8.8",
    "@types/uuid": "^8.0.0",
    "cross-env": "^7.0.2",
    "dotenv": "^8.2.0",
    "downlevel-dts": "^0.8.0",
    "eslint": "^7.15.0",
    "esm": "^3.2.18",
    "execa": "^5.0.0",
    "mocha": "^7.1.1",
    "mocha-junit-reporter": "^2.0.0",
    "prettier": "^2.5.1",
    "requirejs": "^2.3.5",
    "rimraf": "^3.0.0",
<<<<<<< HEAD
    "rollup": "^1.16.3",
    "rollup-plugin-local-resolve": "^1.0.7",
    "rollup-plugin-node-builtins": "^2.1.2",
=======
>>>>>>> 93a910ca
    "sinon": "^9.0.2",
    "snap-shot-it": "^7.9.1",
    "source-map-support": "^0.5.9",
    "ts-node": "^10.0.0",
    "typescript": "~4.2.0"
  },
  "//sampleConfiguration": {
    "skip": [
      "AADAuth.ts",
      "AlterQueryThroughput.ts",
      "Bulk.ts",
      "BulkUpdateWithSproc.ts",
      "ChangeFeed.ts",
      "ContainerManagement.ts",
      "ItemManagement.ts",
      "IndexManagement.ts",
      "DatabaseManagement.ts",
      "QueryThroughput.ts",
      "SasTokenAuth.ts",
      "ServerSideScripts.ts",
      "Shared/handleError.ts"
    ],
    "productName": "Azure Cosmos DB",
    "productSlugs": [
      "azure-cosmos-db"
    ],
    "requiredResources": {
      "Azure Cosmos DB account": "https://docs.microsoft.com/azure/cosmos-db/how-to-manage-database-account#create-an-account"
    },
    "extraFiles": {
      "./samples-dev/Data/Families.json": [
        "typescript/src/Data/Families.json",
        "javascript/Data/Families.json"
      ]
    }
  }
}<|MERGE_RESOLUTION|>--- conflicted
+++ resolved
@@ -106,9 +106,9 @@
   },
   "devDependencies": {
     "@azure/dev-tool": "^1.0.0",
-    "@azure/logger": "^1.0.0",
     "@azure/eslint-plugin-azure-sdk": "^3.0.0",
     "@azure/identity": "^2.0.1",
+    "@azure/logger": "^1.0.0",
     "@microsoft/api-extractor": "^7.18.11",
     "@types/debug": "^4.1.4",
     "@types/mocha": "^7.0.2",
@@ -129,12 +129,6 @@
     "prettier": "^2.5.1",
     "requirejs": "^2.3.5",
     "rimraf": "^3.0.0",
-<<<<<<< HEAD
-    "rollup": "^1.16.3",
-    "rollup-plugin-local-resolve": "^1.0.7",
-    "rollup-plugin-node-builtins": "^2.1.2",
-=======
->>>>>>> 93a910ca
     "sinon": "^9.0.2",
     "snap-shot-it": "^7.9.1",
     "source-map-support": "^0.5.9",
