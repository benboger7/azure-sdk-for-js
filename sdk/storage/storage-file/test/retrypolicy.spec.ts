import * as assert from "assert";
<<<<<<< HEAD
import { RestError, ShareClient } from "../src";
import { newPipeline, Pipeline } from "../src/Pipeline";
import { getBSU, getUniqueName } from "./utils";
=======

import { RestError, StorageURL } from "../src";
import { Aborter } from "../src/Aborter";
import { ShareURL } from "../src/ShareURL";
import { Pipeline } from "../src/Pipeline";
import { getBSU } from "./utils";
>>>>>>> 52b66f8e
import { InjectorPolicyFactory } from "./utils/InjectorPolicyFactory";
import { record } from "./utils/recorder";
import * as dotenv from "dotenv";
dotenv.config({ path: "../.env" });

describe("RetryPolicy", () => {
<<<<<<< HEAD
  const serviceClient = getBSU();
  let shareName: string = getUniqueName("share");
  let shareClient = serviceClient.createShareClient(shareName);

  beforeEach(async () => {
    shareName = getUniqueName("share");
    shareClient = serviceClient.createShareClient(shareName);
    await shareClient.create();
  });

  afterEach(async () => {
    await shareClient.delete();
=======
  const serviceURL = getBSU();
  let shareName: string;
  let shareURL: ShareURL;

  let recorder: any;

  beforeEach(async function() {
    recorder = record(this);
    shareName = recorder.getUniqueName("share");
    shareURL = ShareURL.fromServiceURL(serviceURL, shareName);
    await shareURL.create(Aborter.none);
  });

  afterEach(async () => {
    await shareURL.delete(Aborter.none);
    recorder.stop();
>>>>>>> 52b66f8e
  });

  it("Retry Policy should work when first request fails with 500", async () => {
    let injectCounter = 0;
    const injector = new InjectorPolicyFactory(() => {
      if (injectCounter === 0) {
        injectCounter++;
        return new RestError("Server Internal Error", "ServerInternalError", 500);
      }
    });
    const factories = shareClient.pipeline.factories.slice(); // clone factories array
    factories.push(injector);
    const pipeline = new Pipeline(factories);
    const injectShareClient = new ShareClient(shareClient.url, pipeline);

    const metadata = {
      key0: "val0",
      keya: "vala",
      keyb: "valb"
    };
    await injectShareClient.setMetadata(metadata);

    const result = await shareClient.getProperties();
    assert.deepEqual(result.metadata, metadata);
  });

  it("Retry Policy should fail when requests always fail with 500", async () => {
    const injector = new InjectorPolicyFactory(() => {
      return new RestError("Server Internal Error", "ServerInternalError", 500);
    });

    const credential = shareClient.pipeline.factories[shareClient.pipeline.factories.length - 1];
    const factories = newPipeline(credential, {
      retryOptions: { maxTries: 3 }
    }).factories;
    factories.push(injector);
    const pipeline = new Pipeline(factories);
    const injectShareClient = new ShareClient(shareClient.url, pipeline);

    let hasError = false;
    try {
      const metadata = {
        key0: "val0",
        keya: "vala",
        keyb: "valb"
      };
      await injectShareClient.setMetadata(metadata);
    } catch (err) {
      hasError = true;
    }
    assert.ok(hasError);
  });
});<|MERGE_RESOLUTION|>--- conflicted
+++ resolved
@@ -1,53 +1,29 @@
 import * as assert from "assert";
-<<<<<<< HEAD
 import { RestError, ShareClient } from "../src";
 import { newPipeline, Pipeline } from "../src/Pipeline";
-import { getBSU, getUniqueName } from "./utils";
-=======
-
-import { RestError, StorageURL } from "../src";
-import { Aborter } from "../src/Aborter";
-import { ShareURL } from "../src/ShareURL";
-import { Pipeline } from "../src/Pipeline";
 import { getBSU } from "./utils";
->>>>>>> 52b66f8e
 import { InjectorPolicyFactory } from "./utils/InjectorPolicyFactory";
 import { record } from "./utils/recorder";
 import * as dotenv from "dotenv";
 dotenv.config({ path: "../.env" });
 
 describe("RetryPolicy", () => {
-<<<<<<< HEAD
   const serviceClient = getBSU();
-  let shareName: string = getUniqueName("share");
-  let shareClient = serviceClient.createShareClient(shareName);
+  let shareName: string;
+  let shareClient: ShareClient;
 
-  beforeEach(async () => {
-    shareName = getUniqueName("share");
+  let recorder: any;
+
+  beforeEach(async function() {
+    recorder = record(this);
+    shareName = recorder.getUniqueName("share");
     shareClient = serviceClient.createShareClient(shareName);
     await shareClient.create();
   });
 
   afterEach(async () => {
     await shareClient.delete();
-=======
-  const serviceURL = getBSU();
-  let shareName: string;
-  let shareURL: ShareURL;
-
-  let recorder: any;
-
-  beforeEach(async function() {
-    recorder = record(this);
-    shareName = recorder.getUniqueName("share");
-    shareURL = ShareURL.fromServiceURL(serviceURL, shareName);
-    await shareURL.create(Aborter.none);
-  });
-
-  afterEach(async () => {
-    await shareURL.delete(Aborter.none);
     recorder.stop();
->>>>>>> 52b66f8e
   });
 
   it("Retry Policy should work when first request fails with 500", async () => {
