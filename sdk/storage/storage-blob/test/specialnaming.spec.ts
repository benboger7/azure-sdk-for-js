--- conflicted
+++ resolved
@@ -1,53 +1,30 @@
-<<<<<<< HEAD
 import { BlockBlobClient } from "../src/BlockBlobClient";
-import { getBSU, getUniqueName } from "./utils/index";
-=======
-import { Aborter } from "../src/Aborter";
-import { BlockBlobURL } from "../src/BlockBlobURL";
-import { ContainerURL } from "../src/ContainerURL";
 import { getBSU } from "./utils/index";
->>>>>>> 52b66f8e
 import * as assert from "assert";
 import { appendToURLPath } from "../src/utils/utils.common";
 import { record } from "./utils/recorder";
 import * as dotenv from "dotenv";
+import { ContainerClient } from "../src";
 dotenv.config({ path: "../.env" });
 
 describe("Special Naming Tests", () => {
-<<<<<<< HEAD
   const blobServiceClient = getBSU();
-  const containerName: string = getUniqueName("1container-with-dash");
-  const containerClient = blobServiceClient.createContainerClient(containerName);
-
-  before(async () => {
-    await containerClient.create();
-  });
-
-  after(async () => {
-    await containerClient.delete();
-  });
-
-  it("Should work with special container and blob names with spaces", async () => {
-    const blobName: string = getUniqueName("blob empty");
-    const blockBlobClient = containerClient.createBlockBlobClient(blobName);
-=======
-  const serviceURL = getBSU();
   let containerName: string;
-  let containerURL: ContainerURL;
+  let containerClient: ContainerClient;
 
   let recorder: any;
 
   before(async function() {
     recorder = record(this);
     containerName = recorder.getUniqueName("1container-with-dash");
-    containerURL = ContainerURL.fromServiceURL(serviceURL, containerName);
-    await containerURL.create(Aborter.none);
+    containerClient = blobServiceClient.createContainerClient(containerName);
+    await containerClient.create();
     recorder.stop();
   });
 
   after(async function() {
     recorder = record(this);
-    await containerURL.delete(Aborter.none);
+    await containerClient.delete();
     recorder.stop();
   });
 
@@ -61,8 +38,7 @@
 
   it("Should work with special container and blob names with spaces", async () => {
     const blobName: string = recorder.getUniqueName("blob empty");
-    const blockBlobURL = BlockBlobURL.fromContainerURL(containerURL, blobName);
->>>>>>> 52b66f8e
+    const blockBlobClient = containerClient.createBlockBlobClient(blobName);
 
     await blockBlobClient.upload("A", 1);
     const response = await containerClient.listBlobFlatSegment(undefined, {
@@ -72,17 +48,10 @@
   });
 
   it("Should work with special container and blob names with spaces in URL string", async () => {
-<<<<<<< HEAD
-    const blobName: string = getUniqueName("blob empty");
-    const blockBlobClient = new BlockBlobClient(
-      appendToURLPath(containerClient.url, blobName),
-      containerClient.pipeline
-=======
     const blobName: string = recorder.getUniqueName("blob empty");
-    const blockBlobURL = new BlockBlobURL(
-      appendToURLPath(containerURL.url, blobName),
-      containerURL.pipeline
->>>>>>> 52b66f8e
+    const blockBlobClient = new BlockBlobClient(
+      appendToURLPath(containerClient.url, blobName),
+      containerClient.pipeline
     );
 
     await blockBlobClient.upload("A", 1);
@@ -93,13 +62,8 @@
   });
 
   it("Should work with special container and blob names with /", async () => {
-<<<<<<< HEAD
-    const blobName: string = getUniqueName("////blob/empty /another");
-    const blockBlobClient = containerClient.createBlockBlobClient(blobName);
-=======
     const blobName: string = recorder.getUniqueName("////blob/empty /another");
-    const blockBlobURL = BlockBlobURL.fromContainerURL(containerURL, blobName);
->>>>>>> 52b66f8e
+    const blockBlobClient = containerClient.createBlockBlobClient(blobName);
 
     await blockBlobClient.upload("A", 1);
     await blockBlobClient.getProperties();
@@ -110,17 +74,10 @@
   });
 
   it("Should work with special container and blob names with / in URL string", async () => {
-<<<<<<< HEAD
-    const blobName: string = getUniqueName("////blob/empty /another");
-    const blockBlobClient = new BlockBlobClient(
-      appendToURLPath(containerClient.url, blobName),
-      containerClient.pipeline
-=======
     const blobName: string = recorder.getUniqueName("////blob/empty /another");
-    const blockBlobURL = new BlockBlobURL(
-      appendToURLPath(containerURL.url, blobName),
-      containerURL.pipeline
->>>>>>> 52b66f8e
+    const blockBlobClient = new BlockBlobClient(
+      appendToURLPath(containerClient.url, blobName),
+      containerClient.pipeline
     );
 
     await blockBlobClient.upload("A", 1);
@@ -132,13 +89,8 @@
   });
 
   it("Should work with special container and blob names uppercase", async () => {
-<<<<<<< HEAD
-    const blobName: string = getUniqueName("////Upper/blob/empty /another");
-    const blockBlobClient = containerClient.createBlockBlobClient(blobName);
-=======
     const blobName: string = recorder.getUniqueName("////Upper/blob/empty /another");
-    const blockBlobURL = BlockBlobURL.fromContainerURL(containerURL, blobName);
->>>>>>> 52b66f8e
+    const blockBlobClient = containerClient.createBlockBlobClient(blobName);
 
     await blockBlobClient.upload("A", 1);
     await blockBlobClient.getProperties();
@@ -149,17 +101,10 @@
   });
 
   it("Should work with special container and blob names uppercase in URL string", async () => {
-<<<<<<< HEAD
-    const blobName: string = getUniqueName("////Upper/blob/empty /another");
-    const blockBlobClient = new BlockBlobClient(
-      appendToURLPath(containerClient.url, blobName),
-      containerClient.pipeline
-=======
     const blobName: string = recorder.getUniqueName("////Upper/blob/empty /another");
-    const blockBlobURL = new BlockBlobURL(
-      appendToURLPath(containerURL.url, blobName),
-      containerURL.pipeline
->>>>>>> 52b66f8e
+    const blockBlobClient = new BlockBlobClient(
+      appendToURLPath(containerClient.url, blobName),
+      containerClient.pipeline
     );
 
     await blockBlobClient.upload("A", 1);
@@ -171,13 +116,8 @@
   });
 
   it("Should work with special blob names Chinese characters", async () => {
-<<<<<<< HEAD
-    const blobName: string = getUniqueName("////Upper/blob/empty /another 汉字");
-    const blockBlobClient = containerClient.createBlockBlobClient(blobName);
-=======
     const blobName: string = recorder.getUniqueName("////Upper/blob/empty /another 汉字");
-    const blockBlobURL = BlockBlobURL.fromContainerURL(containerURL, blobName);
->>>>>>> 52b66f8e
+    const blockBlobClient = containerClient.createBlockBlobClient(blobName);
 
     await blockBlobClient.upload("A", 1);
     await blockBlobClient.getProperties();
@@ -188,17 +128,10 @@
   });
 
   it("Should work with special blob names Chinese characters in URL string", async () => {
-<<<<<<< HEAD
-    const blobName: string = getUniqueName("////Upper/blob/empty /another 汉字");
-    const blockBlobClient = new BlockBlobClient(
-      appendToURLPath(containerClient.url, blobName),
-      containerClient.pipeline
-=======
     const blobName: string = recorder.getUniqueName("////Upper/blob/empty /another 汉字");
-    const blockBlobURL = new BlockBlobURL(
-      appendToURLPath(containerURL.url, blobName),
-      containerURL.pipeline
->>>>>>> 52b66f8e
+    const blockBlobClient = new BlockBlobClient(
+      appendToURLPath(containerClient.url, blobName),
+      containerClient.pipeline
     );
 
     await blockBlobClient.upload("A", 1);
@@ -259,13 +192,8 @@
   });
 
   it("Should work with special blob name Russian", async () => {
-<<<<<<< HEAD
-    const blobName: string = getUniqueName("ру́сский язы́к");
-    const blockBlobClient = containerClient.createBlockBlobClient(blobName);
-=======
     const blobName: string = recorder.getUniqueName("ру́сский язы́к");
-    const blockBlobURL = BlockBlobURL.fromContainerURL(containerURL, blobName);
->>>>>>> 52b66f8e
+    const blockBlobClient = containerClient.createBlockBlobClient(blobName);
 
     await blockBlobClient.upload("A", 1);
     await blockBlobClient.getProperties();
@@ -276,17 +204,10 @@
   });
 
   it("Should work with special blob name Russian in URL string", async () => {
-<<<<<<< HEAD
-    const blobName: string = getUniqueName("ру́сский язы́к");
-    const blockBlobClient = new BlockBlobClient(
-      appendToURLPath(containerClient.url, blobName),
-      containerClient.pipeline
-=======
     const blobName: string = recorder.getUniqueName("ру́сский язы́к");
-    const blockBlobURL = new BlockBlobURL(
-      appendToURLPath(containerURL.url, blobName),
-      containerURL.pipeline
->>>>>>> 52b66f8e
+    const blockBlobClient = new BlockBlobClient(
+      appendToURLPath(containerClient.url, blobName),
+      containerClient.pipeline
     );
 
     await blockBlobClient.upload("A", 1);
@@ -311,13 +232,8 @@
   });
 
   it("Should work with special blob name Arabic", async () => {
-<<<<<<< HEAD
-    const blobName: string = getUniqueName("عربي/عربى");
-    const blockBlobClient = containerClient.createBlockBlobClient(blobName);
-=======
     const blobName: string = recorder.getUniqueName("عربي/عربى");
-    const blockBlobURL = BlockBlobURL.fromContainerURL(containerURL, blobName);
->>>>>>> 52b66f8e
+    const blockBlobClient = containerClient.createBlockBlobClient(blobName);
 
     await blockBlobClient.upload("A", 1);
     await blockBlobClient.getProperties();
@@ -328,17 +244,10 @@
   });
 
   it("Should work with special blob name Arabic in URL string", async () => {
-<<<<<<< HEAD
-    const blobName: string = getUniqueName("عربي/عربى");
-    const blockBlobClient = new BlockBlobClient(
-      appendToURLPath(containerClient.url, blobName),
-      containerClient.pipeline
-=======
     const blobName: string = recorder.getUniqueName("عربي/عربى");
-    const blockBlobURL = new BlockBlobURL(
-      appendToURLPath(containerURL.url, blobName),
-      containerURL.pipeline
->>>>>>> 52b66f8e
+    const blockBlobClient = new BlockBlobClient(
+      appendToURLPath(containerClient.url, blobName),
+      containerClient.pipeline
     );
 
     await blockBlobClient.upload("A", 1);
@@ -363,13 +272,8 @@
   });
 
   it("Should work with special blob name Japanese", async () => {
-<<<<<<< HEAD
-    const blobName: string = getUniqueName("にっぽんご/にほんご");
-    const blockBlobClient = containerClient.createBlockBlobClient(blobName);
-=======
     const blobName: string = recorder.getUniqueName("にっぽんご/にほんご");
-    const blockBlobURL = BlockBlobURL.fromContainerURL(containerURL, blobName);
->>>>>>> 52b66f8e
+    const blockBlobClient = containerClient.createBlockBlobClient(blobName);
 
     await blockBlobClient.upload("A", 1);
     await blockBlobClient.getProperties();
@@ -380,17 +284,10 @@
   });
 
   it("Should work with special blob name Japanese in URL string", async () => {
-<<<<<<< HEAD
-    const blobName: string = getUniqueName("にっぽんご/にほんご");
-    const blockBlobClient = new BlockBlobClient(
-      appendToURLPath(containerClient.url, blobName),
-      containerClient.pipeline
-=======
     const blobName: string = recorder.getUniqueName("にっぽんご/にほんご");
-    const blockBlobURL = new BlockBlobURL(
-      appendToURLPath(containerURL.url, blobName),
-      containerURL.pipeline
->>>>>>> 52b66f8e
+    const blockBlobClient = new BlockBlobClient(
+      appendToURLPath(containerClient.url, blobName),
+      containerClient.pipeline
     );
 
     await blockBlobClient.upload("A", 1);
