<<<<<<< HEAD
﻿import * as assert from "assert";
import { Constants } from "../../common";
import { IHeaders } from "../../queryExecutionContext/IHeaders";
import { SessionContainer } from "../../session/sessionContainer";
import { SessionContext } from "../../session/SessionContext";
=======
﻿import assert from "assert";
import { ResourceId } from "../../common";
import { SessionContainer } from "../../sessionContainer";
>>>>>>> 100eea06

describe("SessionContainer", function() {
  const collectionLink = "dbs/testDatabase/colls/testCollection";
  const collectionId = "oWxIAN48yN0=";

  it("set/get/delete", function() {
    const sc = new SessionContainer();

    const tokenString = "1:1#100#1=20#2=5#3=30";

    const nameBasedRequest: SessionContext = {
      isNameBased: true,
      resourceId: null,
      resourceAddress: "/" + collectionLink + "/",
      resourceType: "docs",
      operationType: "create"
    };

    const resHeadersNameBased: IHeaders = {};
    resHeadersNameBased[Constants.HttpHeaders.OwnerFullName] = collectionLink;
    resHeadersNameBased[Constants.HttpHeaders.OwnerId] = collectionId;
    resHeadersNameBased[Constants.HttpHeaders.SessionToken] = tokenString;

    // Add a token and get new token, should be equal
    sc.set(nameBasedRequest, resHeadersNameBased);
    const originalTokenString = sc.get(nameBasedRequest);
    assert.equal(
      tokenString,
      originalTokenString,
      "Session token string must be equal to original header on initial set"
    );

    // Add an older token, should still equal original token
    const tokenStringWithOlderVersion = "1:1#99#1=19#2=4#3=29";
    resHeadersNameBased[Constants.HttpHeaders.SessionToken] = tokenStringWithOlderVersion;
    sc.set(nameBasedRequest, resHeadersNameBased);
    const sameTokenString = sc.get(nameBasedRequest);
    assert.equal(
      tokenString,
      sameTokenString,
      "Session token string must be equal to the original higher version header"
    );

    // Add a newer version token, should equal new token
    const tokenStringWithNewerVersion = "1:1#100#1=30#2=10#3=40";
    resHeadersNameBased[Constants.HttpHeaders.SessionToken] = tokenStringWithNewerVersion;
    sc.set(nameBasedRequest, resHeadersNameBased);
    const updatedTokenString = sc.get(nameBasedRequest);
    assert.equal(
      tokenStringWithNewerVersion,
      updatedTokenString,
      "Session token string must be equal to the new higher version header"
    );

    // Add a new partition's token, should container new and old token
    const tokenFromAnotherPartition = "2:1#100#1=10";
    resHeadersNameBased[Constants.HttpHeaders.SessionToken] = tokenFromAnotherPartition;
    sc.set(nameBasedRequest, resHeadersNameBased);
    const multiplePartitions = sc.get(nameBasedRequest);
    assert(
      multiplePartitions.includes(tokenStringWithNewerVersion),
      "Token string must contain token from updated request"
    );
    assert(multiplePartitions.includes(tokenFromAnotherPartition), "Token string must contain from new partition");

    // Add a token with has multiple partitions in it, 1 old, and 1 new. Should only keep the new one, but still contain tokens for both
    const p2TokenWithNewerVersion = "2:2#100#1=10#2=50";
    const tokenWithMultiplePartitions = `${tokenStringWithOlderVersion},${p2TokenWithNewerVersion}`;
    resHeadersNameBased[Constants.HttpHeaders.SessionToken] = tokenWithMultiplePartitions;
    sc.set(nameBasedRequest, resHeadersNameBased);
    const multiplePartitions2 = sc.get(nameBasedRequest);
    assert(
      multiplePartitions2.includes(tokenStringWithNewerVersion),
      "Token string must contain token from previous request for first partition"
    );
    assert(
      multiplePartitions2.includes(p2TokenWithNewerVersion),
      "Token string must contain from updated token for second partition"
    );

    // Remove tokens and get new token, should be empty
    sc.remove(nameBasedRequest);
    const emptyTokenString = sc.get(nameBasedRequest);
    assert.equal("", emptyTokenString, "Session token string must be empty after removal");
  });
});<|MERGE_RESOLUTION|>--- conflicted
+++ resolved
@@ -1,14 +1,8 @@
-<<<<<<< HEAD
-﻿import * as assert from "assert";
+import assert from "assert";
 import { Constants } from "../../common";
 import { IHeaders } from "../../queryExecutionContext/IHeaders";
 import { SessionContainer } from "../../session/sessionContainer";
 import { SessionContext } from "../../session/SessionContext";
-=======
-﻿import assert from "assert";
-import { ResourceId } from "../../common";
-import { SessionContainer } from "../../sessionContainer";
->>>>>>> 100eea06
 
 describe("SessionContainer", function() {
   const collectionLink = "dbs/testDatabase/colls/testCollection";
