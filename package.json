{
  "name": "ms-rest-azure-js",
  "author": {
    "name": "Microsoft Corporation",
    "email": "azsdkteam@microsoft.com",
    "url": "https://github.com/Azure/ms-rest-azure-js"
  },
<<<<<<< HEAD
  "version": "0.3.0",
=======
  "version": "0.2.8",
>>>>>>> 8aa26bab
  "description": "Isomorphic Azure client runtime for Typescript/node.js/browser javascript client libraries generated using AutoRest",
  "tags": [
    "isomorphic",
    "browser",
    "javascript",
    "node",
    "microsoft",
    "autorest",
    "clientruntime"
  ],
  "keywords": [
    "isomorphic",
    "browser",
    "javascript",
    "node",
    "microsoft",
    "autorest",
    "clientruntime"
  ],
  "main": "./dist/lib/msRestAzure.js",
  "types": "./typings/lib/msRestAzure.d.ts",
  "license": "MIT",
  "dependencies": {
    "ms-rest-js": "^0.2.8"
  },
  "devDependencies": {
    "@types/mocha": "^2.2.43",
    "@types/should": "^8.1.30",
    "mocha": "^3.5.3",
    "should": "5.2.0",
    "ts-loader": "^2.3.7",
    "tslint": "^5.7.0",
    "typescript": "^2.5.2",
    "webpack": "^3.6.0",
    "uglify-es": "^3.1.0"
  },
  "homepage": "https://github.com/Azure/ms-rest-azure-js",
  "repository": {
    "type": "git",
    "url": "git@github.com:Azure/ms-rest-azure-js.git"
  },
  "bugs": {
    "url": "http://github.com/Azure/ms-rest-azure-js/issues"
  },
  "scripts": {
    "tsc": "tsc -p tsconfig.json",
    "test": "npm -s run-script tslint",
    "unit": "mocha -t 50000 dist/test",
    "build": "npm -s run-script tsc && webpack && node node_modules/uglify-es/bin/uglifyjs --source-map -c -m -o msRestAzureBundle.min.js msRestAzureBundle.js",
    "tslint": "tslint -p . -c tslint.json --exclude test/**/*.ts"
  }
}<|MERGE_RESOLUTION|>--- conflicted
+++ resolved
@@ -5,11 +5,7 @@
     "email": "azsdkteam@microsoft.com",
     "url": "https://github.com/Azure/ms-rest-azure-js"
   },
-<<<<<<< HEAD
   "version": "0.3.0",
-=======
-  "version": "0.2.8",
->>>>>>> 8aa26bab
   "description": "Isomorphic Azure client runtime for Typescript/node.js/browser javascript client libraries generated using AutoRest",
   "tags": [
     "isomorphic",
@@ -33,7 +29,7 @@
   "types": "./typings/lib/msRestAzure.d.ts",
   "license": "MIT",
   "dependencies": {
-    "ms-rest-js": "^0.2.8"
+    "ms-rest-js": "file:~/src/ms-rest-js"
   },
   "devDependencies": {
     "@types/mocha": "^2.2.43",
