--- conflicted
+++ resolved
@@ -70,15 +70,8 @@
     "eslint": "^7.15.0",
     "mocha": "^7.1.1",
     "rimraf": "^3.0.0",
-<<<<<<< HEAD
     "rollup": "^2.60.2",
     "rollup-plugin-sourcemaps": "^0.6.2",
-    "rollup-plugin-visualizer": "^5.5.2",
-    "typedoc": "0.15.2"
-=======
-    "rollup": "^1.16.3",
-    "rollup-plugin-sourcemaps": "^0.4.2",
-    "rollup-plugin-visualizer": "^4.0.4"
->>>>>>> 12b19410
+    "rollup-plugin-visualizer": "^5.5.2"
   }
 }